--- conflicted
+++ resolved
@@ -365,16 +365,12 @@
         except KeyError:
             # The data we care about was not present, no channels want
             # this event.
-            channel_set = set()
-<<<<<<< HEAD
-        self.log.debug('Potential channels to receive event notification: %s' %
-                       channel_set)
-=======
+            pass
+
         if not channel_set:
             channel_set = set()
         self.log.info('Potential channels to receive event notification: %s' %
                       channel_set)
->>>>>>> 7c6e5798
         for channel in channel_set:
             if event == 'comment-added':
                 if data.has_key('approvals'):
